'use client'
import ActionsBar from '@/components/ActionsBar'
import BoxContextMenu from '@/components/BoxContextMenu'
import ConfigSidebar from '@/components/ConfigSidebar'
import DebugInfoPanel from '@/components/DebugInfoPanel'
import Header from '@/components/Header'
import {
    ResizableHandle,
    ResizablePanel,
    ResizablePanelGroup,
} from '@/components/ui/resizable'
<<<<<<< HEAD
import { useInteractions } from '@/hooks/useInteractions'
import { useModelUpdater } from '@/hooks/useModelUpdater'
import { useSceneSetup } from '@/hooks/useSceneSetup'
import { createBoxModel } from '@/lib/modelGenerator'
=======
import { createBoxModel, setupGrid } from '@/lib/modelGenerator'
import { createRaycastManager } from '@/lib/RaycastManager'
>>>>>>> de06e498
import { useBoxStore } from '@/lib/store'
import { useEffect, useRef } from 'react'
import * as THREE from 'three'
import { OrbitControls } from 'three/examples/jsm/controls/OrbitControls.js'

// Define the WindowWithContextMenu interface
interface WindowWithContextMenu {
    contextMenuOpen?: boolean
    raycastManager: any
}

// Type assertion to access our custom properties
declare global {
    interface Window extends WindowWithContextMenu {}
}

export default function Home() {
    const {
        debugMode,
        boxWidths,
        boxDepths,
        height,
        wallThickness,
        cornerRadius,
        hasBottom,
        selectedBoxIndex,
        selectedBoxIndices,
        hiddenBoxes,
        getBoxHexColor,
        getHighlightHexColor,
        loadFromUrl,
    } = useBoxStore()

    const containerRef = useRef<HTMLDivElement>(null)
    const rendererRef = useRef<THREE.WebGLRenderer>(null)
    const sceneRef = useRef<THREE.Scene>(null)
    const cameraRef = useRef<THREE.PerspectiveCamera>(null)
    const controlsRef = useRef<OrbitControls>(null)
    const boxMeshGroupRef = useRef<THREE.Group>(null)
    const gridHelperRef = useRef<THREE.GridHelper>(null)
    const axesHelperRef = useRef<THREE.AxesHelper>(null)
    const raycasterRef = useRef<THREE.Raycaster>(null)
    const mouseRef = useRef<THREE.Vector2>(new THREE.Vector2())

    // Load configuration from URL if present
    useEffect(() => {
        loadFromUrl()
    }, [loadFromUrl])

    // Initialize the scene, initial model, and add event listeners
    useEffect(() => {
<<<<<<< HEAD
=======
        if (!containerRef.current) return

        const scene = new THREE.Scene()
        scene.background = new THREE.Color(0xffffff)
        sceneRef.current = scene

        const camera = new THREE.PerspectiveCamera(
            75,
            containerRef.current.clientWidth /
                containerRef.current.clientHeight,
            0.1,
            1000
        )
        camera.position.set(-110, -130, 110)
        camera.up.set(0, 0, 1)
        cameraRef.current = camera

        const renderer = new THREE.WebGLRenderer({
            antialias: true,
            alpha: true,
        })
        renderer.setSize(
            containerRef.current.clientWidth,
            containerRef.current.clientHeight
        )
        renderer.shadowMap.enabled = true
        renderer.info.autoReset = false
        containerRef.current.appendChild(renderer.domElement)
        rendererRef.current = renderer

        const controls = new OrbitControls(camera, renderer.domElement)
        controls.enableDamping = true
        controls.dampingFactor = 0.05
        controls.mouseButtons = {
            LEFT: THREE.MOUSE.ROTATE,
            MIDDLE: THREE.MOUSE.DOLLY,
            RIGHT: THREE.MOUSE.PAN,
        }
        controlsRef.current = controls

        const ambientLight = new THREE.AmbientLight(0xffffff, 0.6)
        scene.add(ambientLight)

        const directionalLight = new THREE.DirectionalLight(0xffffff, 0.8)
        directionalLight.position.set(150, 200, 100)
        directionalLight.castShadow = true
        scene.add(directionalLight)

        const directionalLight2 = new THREE.DirectionalLight(0xffffff, 0.5)
        directionalLight2.position.set(-150, 50, -100)
        directionalLight2.castShadow = true
        scene.add(directionalLight2)

        const gridHelper = setupGrid(scene, width, depth)
        gridHelperRef.current = gridHelper
        scene.rotateX(Math.PI / 2) // Make Z the up direction for easier placement in CAD or Slicer Software

        const axesHelper = new THREE.AxesHelper(100)
        scene.add(axesHelper)
        axesHelperRef.current = axesHelper

        const boxGroup = new THREE.Group()
        scene.add(boxGroup)
        boxMeshGroupRef.current = boxGroup

        raycasterRef.current = new THREE.Raycaster()

        const animate = () => {
            requestAnimationFrame(animate)
            if (controlsRef.current) controlsRef.current.update()
            if (rendererRef.current && sceneRef.current && cameraRef.current) {
                if (debugMode) {
                    rendererRef.current.info.reset()
                }
                rendererRef.current.render(sceneRef.current, cameraRef.current)
            }
        }
        animate()

        const handleResize = () => {
            if (
                !containerRef.current ||
                !cameraRef.current ||
                !rendererRef.current
            )
                return

            cameraRef.current.aspect =
                containerRef.current.clientWidth /
                containerRef.current.clientHeight
            cameraRef.current.updateProjectionMatrix()
            rendererRef.current.setSize(
                containerRef.current.clientWidth,
                containerRef.current.clientHeight
            )
        }
        window.addEventListener('resize', handleResize)

        createBoxModel(boxMeshGroupRef.current, {
            boxWidths,
            boxDepths,
            height,
            wallThickness,
            cornerRadius,
            hasBottom,
            selectedBoxIndex,
            selectedBoxIndices,
            hiddenBoxes,
            boxColor: getBoxHexColor(),
            highlightColor: getHighlightHexColor(),
        })

        return () => {
            window.removeEventListener('resize', handleResize)
            if (rendererRef.current && containerRef.current) {
                containerRef.current.removeChild(rendererRef.current.domElement)
            }
        }
    }, [])

    useEffect(() => {
        if (sceneRef.current) {
            const gridHelper = setupGrid(sceneRef.current, width, depth)
            gridHelperRef.current = gridHelper
        }

>>>>>>> de06e498
        if (boxMeshGroupRef.current) {
            createBoxModel(boxMeshGroupRef.current, {
                boxWidths,
                boxDepths,
                height,
                wallThickness,
                cornerRadius,
                hasBottom,
                selectedBoxIndex,
                selectedBoxIndices,
                hiddenBoxes,
                boxColor: getBoxHexColor(),
                highlightColor: getHighlightHexColor(),
            })

            // Update raycast manager when box mesh group changes
            if (window.raycastManager && cameraRef.current) {
                window.raycastManager.init(
                    cameraRef.current,
                    boxMeshGroupRef.current
                )
            }
        }
<<<<<<< HEAD
    }, [])
=======
    }, [
        width,
        depth,
        height,
        wallThickness,
        cornerRadius,
        hasBottom,
        boxWidths,
        boxDepths,
        selectedBoxIndex,
        selectedBoxIndices,
        hiddenBoxes,
        getBoxHexColor,
        getHighlightHexColor,
        useBoxStore((state) => state.boxColor),
        useBoxStore((state) => state.highlightColor),
        combinedBoxes,
    ])

    // Toggle grid visibility
    useEffect(() => {
        if (gridHelperRef.current) {
            gridHelperRef.current.visible = showGrid
        }
    }, [showGrid])

    // Toggle axes visibility
    useEffect(() => {
        if (axesHelperRef.current) {
            axesHelperRef.current.visible = showAxes
        }
    }, [showAxes])

    // Debug Mode
    useEffect(() => {
        if (rendererRef.current) {
            rendererRef.current.info.autoReset = !debugMode
        }
    }, [debugMode])

    useEffect(() => {
        if (!containerRef.current) return

        const handleMouseMove = (event: MouseEvent) => {
            if (!containerRef.current) return

            const rect = containerRef.current.getBoundingClientRect()
            mouseRef.current.x =
                ((event.clientX - rect.left) /
                    containerRef.current.clientWidth) *
                    2 -
                1
            mouseRef.current.y =
                -(
                    (event.clientY - rect.top) /
                    containerRef.current.clientHeight
                ) *
                    2 +
                1
        }

        const handleClick = (event: MouseEvent) => {
            // Skip processing if context menu is open
            if (window.contextMenuOpen) return

            if (
                !containerRef.current ||
                !raycasterRef.current ||
                !sceneRef.current ||
                !cameraRef.current ||
                !boxMeshGroupRef.current
            )
                return

            raycasterRef.current.setFromCamera(
                mouseRef.current,
                cameraRef.current
            )

            const intersects = raycasterRef.current.intersectObjects(
                boxMeshGroupRef.current.children || [],
                true
            )

            // metaKey is Cmd on Mac, Ctrl on Windows
            const isMultiSelect = event.metaKey || event.ctrlKey

            if (intersects.length > 0) {
                const object = intersects[0].object

                let boxObject = object
                while (
                    boxObject.parent &&
                    boxObject.parent !== boxMeshGroupRef.current
                ) {
                    boxObject = boxObject.parent
                }

                // Find box index in the group
                const boxIndex =
                    boxMeshGroupRef.current.children.indexOf(boxObject)

                if (boxIndex !== -1) {
                    // Get the actual index from userData
                    const actualIndex = boxObject.userData?.dimensions?.index

                    if (actualIndex !== undefined) {
                        // Handle selection with multi-select capability
                        toggleBoxSelection(actualIndex, isMultiSelect)
                    }
                }
            } else {
                // Don't clear selection when clicking empty space
                // Only clear via Escape key or dedicated button now
            }
        }

        containerRef.current.addEventListener('mousemove', handleMouseMove)
        containerRef.current.addEventListener('click', handleClick)

        // Handle keyboard shortcuts for selection
        const handleKeyDown = (event: KeyboardEvent) => {
            // Escape key to clear selection
            if (event.key === 'Escape') {
                clearSelectedBoxes()
            }

            // 'h' key to toggle visibility of selected boxes
            if (event.key === 'h' || event.key === 'H') {
                if (selectedBoxIndices.size > 0) {
                    toggleSelectedBoxesVisibility()
                }
            }

            // 'c' key to combine selected boxes
            if (event.key === 'c' && !event.shiftKey) {
                if (canCombineSelectedBoxes()) {
                    combineSelectedBoxes()
                }
            }
>>>>>>> de06e498

    // Use custom hooks to handle all the Three.js setup and interactions
    useSceneSetup(
        // @ts-ignore - To be fixed
        containerRef,
        rendererRef,
        sceneRef,
        cameraRef,
        controlsRef,
        boxMeshGroupRef,
        gridHelperRef,
        axesHelperRef,
        raycasterRef,
        mouseRef
    )

    useModelUpdater(
        // @ts-ignore - To be fixed
        sceneRef,
        boxMeshGroupRef,
        gridHelperRef,
        axesHelperRef,
        cameraRef
    )

<<<<<<< HEAD
    useInteractions(
        // @ts-ignore - To be fixed
        containerRef,
        raycasterRef,
        cameraRef,
        boxMeshGroupRef,
        mouseRef
    )
=======
        // Initialize the raycast manager for right-click context menu
        if (cameraRef.current && boxMeshGroupRef.current) {
            if (!window.raycastManager) {
                window.raycastManager = createRaycastManager()
            }
            window.raycastManager.init(
                cameraRef.current,
                boxMeshGroupRef.current
            )
        }

        return () => {
            if (containerRef.current) {
                containerRef.current.removeEventListener(
                    'mousemove',
                    handleMouseMove
                )
                containerRef.current.removeEventListener('click', handleClick)
            }
            window.removeEventListener('keydown', handleKeyDown)
        }
    }, [
        toggleBoxSelection,
        clearSelectedBoxes,
        toggleSelectedBoxesVisibility,
        selectedBoxIndices,
        canCombineSelectedBoxes,
        combineSelectedBoxes,
        isPrimaryBox,
        resetCombinedBoxes,
    ])
>>>>>>> de06e498

    return (
        <div className="flex h-full flex-col overflow-hidden">
            <Header sceneRef={sceneRef} boxMeshGroupRef={boxMeshGroupRef} />
            <div className="bg-background flex h-full flex-col">
                <div className="flex flex-grow flex-col overflow-hidden">
                    <ResizablePanelGroup
                        direction="horizontal"
                        className="h-full"
                    >
                        {/* Settings Panel */}
                        <ResizablePanel
                            defaultSize={20}
                            minSize={15}
                            maxSize={30}
                            className="flex flex-col"
                        >
                            <div className="flex-grow overflow-auto">
                                <ConfigSidebar />
                            </div>
                        </ResizablePanel>

                        <ResizableHandle withHandle />

                        {/* 3D Preview */}
                        <ResizablePanel defaultSize={80} className="h-full">
                            <div
                                ref={containerRef}
                                className="relative h-full w-full"
                            >
                                {containerRef.current && (
                                    <BoxContextMenu
                                        // @ts-ignore - To be fixed
                                        containerRef={containerRef}
                                    />
                                )}
                            </div>
                            <ActionsBar
                                camera={cameraRef}
                                controls={controlsRef}
                            />
                        </ResizablePanel>
                    </ResizablePanelGroup>
                </div>

                <DebugInfoPanel
                    renderer={rendererRef.current}
                    scene={sceneRef.current}
                    boxMeshGroup={boxMeshGroupRef.current}
                    enabled={debugMode}
                />
            </div>
        </div>
    )
}<|MERGE_RESOLUTION|>--- conflicted
+++ resolved
@@ -9,15 +9,10 @@
     ResizablePanel,
     ResizablePanelGroup,
 } from '@/components/ui/resizable'
-<<<<<<< HEAD
 import { useInteractions } from '@/hooks/useInteractions'
 import { useModelUpdater } from '@/hooks/useModelUpdater'
 import { useSceneSetup } from '@/hooks/useSceneSetup'
 import { createBoxModel } from '@/lib/modelGenerator'
-=======
-import { createBoxModel, setupGrid } from '@/lib/modelGenerator'
-import { createRaycastManager } from '@/lib/RaycastManager'
->>>>>>> de06e498
 import { useBoxStore } from '@/lib/store'
 import { useEffect, useRef } from 'react'
 import * as THREE from 'three'
@@ -69,135 +64,6 @@
 
     // Initialize the scene, initial model, and add event listeners
     useEffect(() => {
-<<<<<<< HEAD
-=======
-        if (!containerRef.current) return
-
-        const scene = new THREE.Scene()
-        scene.background = new THREE.Color(0xffffff)
-        sceneRef.current = scene
-
-        const camera = new THREE.PerspectiveCamera(
-            75,
-            containerRef.current.clientWidth /
-                containerRef.current.clientHeight,
-            0.1,
-            1000
-        )
-        camera.position.set(-110, -130, 110)
-        camera.up.set(0, 0, 1)
-        cameraRef.current = camera
-
-        const renderer = new THREE.WebGLRenderer({
-            antialias: true,
-            alpha: true,
-        })
-        renderer.setSize(
-            containerRef.current.clientWidth,
-            containerRef.current.clientHeight
-        )
-        renderer.shadowMap.enabled = true
-        renderer.info.autoReset = false
-        containerRef.current.appendChild(renderer.domElement)
-        rendererRef.current = renderer
-
-        const controls = new OrbitControls(camera, renderer.domElement)
-        controls.enableDamping = true
-        controls.dampingFactor = 0.05
-        controls.mouseButtons = {
-            LEFT: THREE.MOUSE.ROTATE,
-            MIDDLE: THREE.MOUSE.DOLLY,
-            RIGHT: THREE.MOUSE.PAN,
-        }
-        controlsRef.current = controls
-
-        const ambientLight = new THREE.AmbientLight(0xffffff, 0.6)
-        scene.add(ambientLight)
-
-        const directionalLight = new THREE.DirectionalLight(0xffffff, 0.8)
-        directionalLight.position.set(150, 200, 100)
-        directionalLight.castShadow = true
-        scene.add(directionalLight)
-
-        const directionalLight2 = new THREE.DirectionalLight(0xffffff, 0.5)
-        directionalLight2.position.set(-150, 50, -100)
-        directionalLight2.castShadow = true
-        scene.add(directionalLight2)
-
-        const gridHelper = setupGrid(scene, width, depth)
-        gridHelperRef.current = gridHelper
-        scene.rotateX(Math.PI / 2) // Make Z the up direction for easier placement in CAD or Slicer Software
-
-        const axesHelper = new THREE.AxesHelper(100)
-        scene.add(axesHelper)
-        axesHelperRef.current = axesHelper
-
-        const boxGroup = new THREE.Group()
-        scene.add(boxGroup)
-        boxMeshGroupRef.current = boxGroup
-
-        raycasterRef.current = new THREE.Raycaster()
-
-        const animate = () => {
-            requestAnimationFrame(animate)
-            if (controlsRef.current) controlsRef.current.update()
-            if (rendererRef.current && sceneRef.current && cameraRef.current) {
-                if (debugMode) {
-                    rendererRef.current.info.reset()
-                }
-                rendererRef.current.render(sceneRef.current, cameraRef.current)
-            }
-        }
-        animate()
-
-        const handleResize = () => {
-            if (
-                !containerRef.current ||
-                !cameraRef.current ||
-                !rendererRef.current
-            )
-                return
-
-            cameraRef.current.aspect =
-                containerRef.current.clientWidth /
-                containerRef.current.clientHeight
-            cameraRef.current.updateProjectionMatrix()
-            rendererRef.current.setSize(
-                containerRef.current.clientWidth,
-                containerRef.current.clientHeight
-            )
-        }
-        window.addEventListener('resize', handleResize)
-
-        createBoxModel(boxMeshGroupRef.current, {
-            boxWidths,
-            boxDepths,
-            height,
-            wallThickness,
-            cornerRadius,
-            hasBottom,
-            selectedBoxIndex,
-            selectedBoxIndices,
-            hiddenBoxes,
-            boxColor: getBoxHexColor(),
-            highlightColor: getHighlightHexColor(),
-        })
-
-        return () => {
-            window.removeEventListener('resize', handleResize)
-            if (rendererRef.current && containerRef.current) {
-                containerRef.current.removeChild(rendererRef.current.domElement)
-            }
-        }
-    }, [])
-
-    useEffect(() => {
-        if (sceneRef.current) {
-            const gridHelper = setupGrid(sceneRef.current, width, depth)
-            gridHelperRef.current = gridHelper
-        }
-
->>>>>>> de06e498
         if (boxMeshGroupRef.current) {
             createBoxModel(boxMeshGroupRef.current, {
                 boxWidths,
@@ -221,150 +87,7 @@
                 )
             }
         }
-<<<<<<< HEAD
     }, [])
-=======
-    }, [
-        width,
-        depth,
-        height,
-        wallThickness,
-        cornerRadius,
-        hasBottom,
-        boxWidths,
-        boxDepths,
-        selectedBoxIndex,
-        selectedBoxIndices,
-        hiddenBoxes,
-        getBoxHexColor,
-        getHighlightHexColor,
-        useBoxStore((state) => state.boxColor),
-        useBoxStore((state) => state.highlightColor),
-        combinedBoxes,
-    ])
-
-    // Toggle grid visibility
-    useEffect(() => {
-        if (gridHelperRef.current) {
-            gridHelperRef.current.visible = showGrid
-        }
-    }, [showGrid])
-
-    // Toggle axes visibility
-    useEffect(() => {
-        if (axesHelperRef.current) {
-            axesHelperRef.current.visible = showAxes
-        }
-    }, [showAxes])
-
-    // Debug Mode
-    useEffect(() => {
-        if (rendererRef.current) {
-            rendererRef.current.info.autoReset = !debugMode
-        }
-    }, [debugMode])
-
-    useEffect(() => {
-        if (!containerRef.current) return
-
-        const handleMouseMove = (event: MouseEvent) => {
-            if (!containerRef.current) return
-
-            const rect = containerRef.current.getBoundingClientRect()
-            mouseRef.current.x =
-                ((event.clientX - rect.left) /
-                    containerRef.current.clientWidth) *
-                    2 -
-                1
-            mouseRef.current.y =
-                -(
-                    (event.clientY - rect.top) /
-                    containerRef.current.clientHeight
-                ) *
-                    2 +
-                1
-        }
-
-        const handleClick = (event: MouseEvent) => {
-            // Skip processing if context menu is open
-            if (window.contextMenuOpen) return
-
-            if (
-                !containerRef.current ||
-                !raycasterRef.current ||
-                !sceneRef.current ||
-                !cameraRef.current ||
-                !boxMeshGroupRef.current
-            )
-                return
-
-            raycasterRef.current.setFromCamera(
-                mouseRef.current,
-                cameraRef.current
-            )
-
-            const intersects = raycasterRef.current.intersectObjects(
-                boxMeshGroupRef.current.children || [],
-                true
-            )
-
-            // metaKey is Cmd on Mac, Ctrl on Windows
-            const isMultiSelect = event.metaKey || event.ctrlKey
-
-            if (intersects.length > 0) {
-                const object = intersects[0].object
-
-                let boxObject = object
-                while (
-                    boxObject.parent &&
-                    boxObject.parent !== boxMeshGroupRef.current
-                ) {
-                    boxObject = boxObject.parent
-                }
-
-                // Find box index in the group
-                const boxIndex =
-                    boxMeshGroupRef.current.children.indexOf(boxObject)
-
-                if (boxIndex !== -1) {
-                    // Get the actual index from userData
-                    const actualIndex = boxObject.userData?.dimensions?.index
-
-                    if (actualIndex !== undefined) {
-                        // Handle selection with multi-select capability
-                        toggleBoxSelection(actualIndex, isMultiSelect)
-                    }
-                }
-            } else {
-                // Don't clear selection when clicking empty space
-                // Only clear via Escape key or dedicated button now
-            }
-        }
-
-        containerRef.current.addEventListener('mousemove', handleMouseMove)
-        containerRef.current.addEventListener('click', handleClick)
-
-        // Handle keyboard shortcuts for selection
-        const handleKeyDown = (event: KeyboardEvent) => {
-            // Escape key to clear selection
-            if (event.key === 'Escape') {
-                clearSelectedBoxes()
-            }
-
-            // 'h' key to toggle visibility of selected boxes
-            if (event.key === 'h' || event.key === 'H') {
-                if (selectedBoxIndices.size > 0) {
-                    toggleSelectedBoxesVisibility()
-                }
-            }
-
-            // 'c' key to combine selected boxes
-            if (event.key === 'c' && !event.shiftKey) {
-                if (canCombineSelectedBoxes()) {
-                    combineSelectedBoxes()
-                }
-            }
->>>>>>> de06e498
 
     // Use custom hooks to handle all the Three.js setup and interactions
     useSceneSetup(
@@ -390,7 +113,6 @@
         cameraRef
     )
 
-<<<<<<< HEAD
     useInteractions(
         // @ts-ignore - To be fixed
         containerRef,
@@ -399,39 +121,6 @@
         boxMeshGroupRef,
         mouseRef
     )
-=======
-        // Initialize the raycast manager for right-click context menu
-        if (cameraRef.current && boxMeshGroupRef.current) {
-            if (!window.raycastManager) {
-                window.raycastManager = createRaycastManager()
-            }
-            window.raycastManager.init(
-                cameraRef.current,
-                boxMeshGroupRef.current
-            )
-        }
-
-        return () => {
-            if (containerRef.current) {
-                containerRef.current.removeEventListener(
-                    'mousemove',
-                    handleMouseMove
-                )
-                containerRef.current.removeEventListener('click', handleClick)
-            }
-            window.removeEventListener('keydown', handleKeyDown)
-        }
-    }, [
-        toggleBoxSelection,
-        clearSelectedBoxes,
-        toggleSelectedBoxesVisibility,
-        selectedBoxIndices,
-        canCombineSelectedBoxes,
-        combineSelectedBoxes,
-        isPrimaryBox,
-        resetCombinedBoxes,
-    ])
->>>>>>> de06e498
 
     return (
         <div className="flex h-full flex-col overflow-hidden">
